--- conflicted
+++ resolved
@@ -52,16 +52,12 @@
 - Auto-role assignment
 - Member counting and statistics
 
-<<<<<<< HEAD
 ### Auto-Moderation System
 - Automatic banning of users with specific roles
 - Configurable detection roles and ban intervals
 - Message purge options
 - Audit logging of automatic bans
-- Commands: `/moderation config`
 
-=======
->>>>>>> 881e9eba
 ## Technical Features
 
 ### Database Integration
@@ -80,11 +76,8 @@
 - Rate limit protection
 - Audit logging
 
-<<<<<<< HEAD
 ### Role-based auto-ban system with configurable intervals
 
-=======
->>>>>>> 881e9eba
 ## Database Schema
 
 ### Core Tables
@@ -114,10 +107,6 @@
 
 Server Configuration
 GUILD_ID=your_guild_id # Your Discord server ID
-
-OpenAI Configuration (maybe soon)
-OPENAI_API_KEY=your_openai_key # OpenAI API key for AI features
-OPENAI_SECRET=your_openai_secret # OpenAI secret key
 
 Database Configuration
 
@@ -152,4 +141,29 @@
 
 ## Support
 
-For support, join the [Tiny Rabbit Discord](https://discord.gg/RfBydgJpmU) and ask for help in the #support-ticket channel.+For support, join the [Tiny Rabbit Discord](https://discord.gg/RfBydgJpmU) and ask for help in the #support-ticket channel.
+
+## Level System Features
+
+### Public XP Tracking
+- All level-related responses are now public by default
+- Users can check anyone's XP with `/level show @user`
+- Admins can set levels with `/level set @user <level> <xp>`
+
+### Key Changes
+- Removed ephemeral responses for better visibility
+- Improved error handling with public error messages
+- Added server and global ranking displays
+- Enhanced permission checks for admin commands
+
+### Command Structure
+```
+/level
+├── show [user] - Displays public XP card
+└── set <user> <level> <xp> - Admin-only level setting
+```
+
+### Requirements
+- Node.js 18+
+- Discord.js 14+
+- PostgreSQL database